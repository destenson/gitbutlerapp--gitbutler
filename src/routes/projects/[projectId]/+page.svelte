--- conflicted
+++ resolved
@@ -113,8 +113,6 @@
 		return activitySorted.slice(0, 20);
 	}
 </script>
-
-<<<<<<< HEAD
 
 
 <div class="project-section-component" style="height: calc(100vh - 110px); overflow: hidden;">
@@ -139,36 +137,7 @@
 											month: 'short',
 											day: 'numeric'
 										})}
-=======
-<div class="mt-4 flex flex-col px-8">
-	<h1 class="flex text-xl text-zinc-200">
-		{$project?.title} <span class="ml-2 text-zinc-600">Project</span>
-	</h1>
-	<div class="mt-4 grid grid-cols-3">
-		<div class="col-span-2 pr-6">
-			<h2 class="mb-4 text-lg font-bold text-zinc-300">Recent File Changes</h2>
-			{#if $dateSessions === undefined}
-				<span>Loading...</span>
-			{:else}
-				<div class="flex flex-col space-y-4">
-					{#each orderedSessions($dateSessions) as [dateMilliseconds, fileSessions]}
-						<div class="flex flex-col">
-							<div class="mb-1 text-lg text-zinc-400 text-zinc-200">
-								{new Date(parseInt(dateMilliseconds)).toLocaleDateString('en-us', {
-									weekday: 'long',
-									year: 'numeric',
-									month: 'short',
-									day: 'numeric'
-								})}
-							</div>
-							<div class="rounded bg-zinc-700 p-4">
-								{#each Object.entries(fileSessions) as filetime}
-									<div class="flex flex-row justify-between">
-										<div class="font-mono text-zinc-100">{shortPath(filetime[0])}</div>
-										<div class="font-mono text-zinc-400">
-											{@html timestampsToSpark(filetime[1])}
-										</div>
->>>>>>> 504ed3f3
+
 									</div>
 									<div class="rounded bg-zinc-700 p-4">
 										{#each Object.entries(fileSessions) as filetime}
