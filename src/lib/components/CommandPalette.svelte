<script lang="ts">
	import { fade } from 'svelte/transition';
	import FileIcon from './icons/FileIcon.svelte';
	import CommitIcon from './icons/CommitIcon.svelte';
	import BookmarkIcon from './icons/BookmarkIcon.svelte';
	import BranchIcon from './icons/BranchIcon.svelte';
	import ContactIcon from './icons/ContactIcon.svelte';
	import ProjectIcon from './icons/ProjectIcon.svelte';
	import { invoke } from '@tauri-apps/api';
	import { goto } from '$app/navigation';
	import { shortPath } from '$lib/paths';
	import { currentProject } from '$lib/current_project';
	import type { Project } from '$lib/projects';

	let showCommand = false;
	let showCommit = false;

	let is_command_down = false;
	let is_k_down = false;
	let is_c_down = false;
	let is_e_down = false;

	let palette: HTMLElement;
	let commitPalette: HTMLElement;

	let changedFiles = {};
	let commitMessage = '';
	let commitMessageInput: HTMLElement;

	const listFiles = (params: { projectId: string }) =>
		invoke<Record<string, string>>('git_status', params);

	const matchFiles = (params: { projectId: string; matchPattern: string }) =>
		invoke<Array<string>>('git_match_paths', params);

	const listProjects = () => invoke<Project[]>('list_projects');

	const commit = (params: {
		projectId: string;
		message: string;
		files: Array<string>;
		push: boolean;
	}) => invoke<boolean>('git_commit', params);

	function onKeyDown(event: KeyboardEvent) {
		if (event.repeat) return;
		switch (event.key) {
			case 'Meta':
				is_command_down = true;
				event.preventDefault();
				break;
			case 'k':
				is_k_down = true;
				break;
			case 'c':
				is_c_down = true;
				break;
			case 'e':
				is_e_down = true;
				break;
			case 'Escape':
				showCommand = false;
				showCommit = false;
				break;
			case 'ArrowDown':
				if (showCommand) {
					event.preventDefault();
					downMenu();
				}
				break;
			case 'ArrowUp':
				if (showCommand) {
					event.preventDefault();
					upMenu();
				}
				break;
			case 'Enter':
				if (showCommand) {
					event.preventDefault();
					selectItem();
				}
				break;
		}
		if (is_command_down && is_k_down) {
			showCommand = true;
			setTimeout(function () {
				document.getElementById('command')?.focus();
			}, 100);
		}
		if (is_command_down && is_c_down) {
			showCommit = true;
			executeCommand('commit');
		}
		if (is_command_down && is_e_down) {
			executeCommand('contact');
		}
	}

	function onKeyUp(event: KeyboardEvent) {
		switch (event.key) {
			case 'Meta':
				is_command_down = false;
				event.preventDefault();
				break;
			case 'k':
				is_k_down = false;
				event.preventDefault();
				break;
			case 'c':
				is_c_down = false;
				event.preventDefault();
				break;
			case 'e':
				is_e_down = false;
				event.preventDefault();
				break;
		}
	}

	function checkCommandModal(event: Event) {
		const target = event.target as HTMLElement;
		if (showCommand && !palette.contains(target)) {
			showCommand = false;
		}
		if (showCommit && !commitPalette.contains(target)) {
			showCommit = false;
		}
	}

	let activeClass = ['active', 'bg-zinc-700/50', 'text-white'];

	function upMenu() {
		const menu = document.getElementById('commandMenu');
		if (menu) {
			const items = menu.querySelectorAll('li.item');
			const active = menu.querySelector('li.active');
			if (active) {
				const index = Array.from(items).indexOf(active);
				if (index > 0) {
					items[index - 1].classList.add(...activeClass);
				}
				active.classList.remove(...activeClass);
			} else {
				items[items.length - 1].classList.add(...activeClass);
			}
		}
	}

	function downMenu() {
		const menu = document.getElementById('commandMenu');
		if (menu) {
			const items = menu.querySelectorAll('li.item');
			const active = menu.querySelector('li.active');
			if (active) {
				const index = Array.from(items).indexOf(active);
				if (index < items.length - 1) {
					items[index + 1].classList.add(...activeClass);
					active.classList.remove(...activeClass);
				}
			} else {
				items[0].classList.add(...activeClass);
			}
		}
	}

	function selectItem() {
		showCommand = false;
		showCommit = false;
		const menu = document.getElementById('commandMenu');
		if (menu) {
			const active = menu.querySelector('li.active');
			if (active) {
				const command = active.getAttribute('data-command');
				const context = active.getAttribute('data-context');
				if (command) {
					executeCommand(command, context);
				}
			} else {
				if ($currentProject) {
					goto('/projects/' + $currentProject.id + '/search?search=' + search);
				}
			}
		}
	}

	function executeCommand(command: string, context?: string | null) {
		switch (command) {
			case 'commit':
				if ($currentProject) {
					listFiles({ projectId: $currentProject.id }).then((files) => {
						console.log('files', files);
						changedFiles = files;
					});
					showCommit = true;
					setTimeout(function () {
						commitMessageInput.focus();
					}, 100);
				}
				break;
			case 'contact':
				console.log('contact us');
				goto('/contact');
				break;
			case 'switch':
				console.log('switch', command, context);
				goto('/projects/' + context);
				break;
			case 'bookmark':
				break;
			case 'branch':
				break;
		}
	}

	let search = '';

	$: {
		searchChanged(search, showCommand);
	}

	let projectCommands = [
		{ text: 'Commit', key: 'C', icon: CommitIcon, command: 'commit' },
		{ text: 'Bookmark', key: 'B', icon: BookmarkIcon, command: 'bookmark' },
		{ text: 'Branch', key: 'R', icon: BranchIcon, command: 'branch' }
	];

	let switchCommands = [];
	$: if ($currentProject) {
		listProjects().then((projects) => {
			switchCommands = [];
			projects.forEach((p) => {
				if (p.id !== $currentProject?.id) {
					switchCommands.push({
						text: p.title,
						icon: ProjectIcon,
						command: 'switch',
						context: p.id
					});
				}
			});
		});
	}

	let baseCommands = [{ text: 'Contact Us', key: 'E', icon: ContactIcon, command: 'contact' }];

	function commandList() {
		let commands = [];
		let divider = [{ type: 'divider' }];
		if ($currentProject) {
			commands = projectCommands.concat(divider).concat(switchCommands);
		} else {
			commands = switchCommands;
		}
		commands = commands.concat(divider).concat(baseCommands);
		return commands;
	}

	$: menuItems = commandList();

	function searchChanged(searchValue: string, showCommand: boolean) {
		if (!showCommand) {
			search = '';
		}
		if (searchValue.length == 0) {
			updateMenu([]);
			return;
		}
		if ($currentProject) {
			const searchPattern = '.*' + Array.from(searchValue).join('(.*)');
			matchFiles({ projectId: $currentProject.id, matchPattern: searchPattern }).then((files) => {
				let searchResults = [];
				files.slice(0, 5).forEach((f) => {
					searchResults.push({ text: f, icon: FileIcon });
				});
				updateMenu(searchResults);
			});
		}
	}

	function updateMenu(searchResults: Array<{ text: string }>) {
		if (searchResults.length == 0) {
			menuItems = commandList();
		} else {
			menuItems = searchResults;
		}
	}

	function doCommit() {
		// get checked files
		let changedFiles: Array<string> = [];
		let doc = document.getElementsByClassName('file-checkbox');
		Array.from(doc).forEach((c) => {
			if (c.checked) {
				changedFiles.push(c.dataset['file']);
			}
		});
		if ($currentProject) {
			commit({
				projectId: $currentProject.id,
				message: commitMessage,
				files: changedFiles,
				push: false
			}).then((result) => {
				console.log('commit result', result);
				commitMessage = '';
				showCommit = false;
			});
		}
	}
</script>

<svelte:window on:keydown={onKeyDown} on:keyup={onKeyUp} on:click={checkCommandModal} />

<div>
	{#if showCommand || showCommit}
		<div class="relative z-10" role="dialog" aria-modal="true">
			<div
				class="fixed inset-0 bg-zinc-900 bg-opacity-80 transition-opacity"
				in:fade={{ duration: 50 }}
				out:fade={{ duration: 50 }}
			/>

			{#if showCommand}
				<div class="command-palette-modal fixed inset-0 z-10 overflow-y-auto p-4 sm:p-6 md:p-20">
					<div
						bind:this={palette}
						in:fade={{ duration: 100 }}
						out:fade={{ duration: 100 }}
						class="mx-auto max-w-2xl transform divide-y divide-zinc-500 divide-opacity-20 overflow-hidden rounded-xl border border-zinc-700 bg-zinc-900 shadow-2xl transition-all"
						style="
							height: auto;
							max-height: 420px;
							border-width: 0.5px; 
							-webkit-backdrop-filter: blur(20px) saturate(190%) contrast(70%) brightness(80%);
							backdrop-filter: blur(20px) saturate(190%) contrast(70%) brightness(80%);
							background-color: rgba(24, 24, 27, 0.60);
							border: 0.5px solid rgba(63, 63, 70, 0.50);"
					>
						<div class="relative">
							<svg
								class="pointer-events-none absolute top-3.5 left-4 h-5 w-5 text-zinc-500"
								fill="none"
								viewBox="0 0 24 24"
								stroke-width="1.5"
								stroke="currentColor"
								aria-hidden="true"
							>
								<path
									stroke-linecap="round"
									stroke-linejoin="round"
									d="M21 21l-5.197-5.197m0 0A7.5 7.5 0 105.196 5.196a7.5 7.5 0 0010.607 10.607z"
								/>
							</svg>
							<input
								id="command"
								type="text"
								bind:value={search}
								class="h-12 w-full border-0 bg-transparent pl-11 pr-4 text-white focus:ring-0 sm:text-sm"
								placeholder="Search..."
							/>
						</div>

						<!-- Default state, show/hide based on command palette state. -->
						<ul
							class="scroll-py-2 divide-y divide-zinc-500 divide-opacity-20 overflow-y-auto"
						>
							<li class="p-1">
								<ul id="commandMenu" class="text-sm text-zinc-400">
									{#each menuItems as item}
										{#if item.type == 'divider'}
											<li class="my-2 border-t border-zinc-500 border-opacity-20" />
										{:else}
											<!-- Active: "bg-zinc-800 text-white" -->
											<li
												class="item group flex cursor-default select-none items-center rounded-md px-3 py-2"
												on:click={() => {
													executeCommand(item.command);
												}}
												data-command={item.command}
												data-context={item.context}
											>
												<!-- Active: "text-white", Not Active: "text-zinc-500" -->
												<svelte:component this={item.icon} />
												<span class="ml-3 flex-auto truncate">{item.text}</span>
												{#if item.key}
<<<<<<< HEAD
													<span class="ml-3 flex-none text-xs font-semibold text-zinc-400 px-1 py-1 bg-zinc-800 border-b border-black rounded">
=======
													<span
														class="ml-3 flex-none rounded border-b border-black bg-zinc-800 px-1 py-1 text-xs font-semibold text-zinc-400"
													>
>>>>>>> 21f26e8c
														<kbd class="font-sans">⌘</kbd><kbd class="font-sans">{item.key}</kbd>
													</span>
												{/if}
											</li>
										{/if}
									{/each}
								</ul>
							</li>
						</ul>
					</div>
				</div>
			{/if}

			{#if showCommit}
				<div class="commit-palette-modal fixed inset-0 z-10 overflow-y-auto p-4 sm:p-6 md:p-20">
					<div
						in:fade={{ duration: 100 }}
						out:fade={{ duration: 100 }}
						bind:this={commitPalette}
						class="mx-auto max-w-2xl transform overflow-hidden rounded-xl border border-zinc-700 bg-zinc-900 shadow-2xl transition-all"
						style="
							border-width: 0.5px; 
							border: 0.5px solid rgba(63, 63, 70, 0.50);
							-webkit-backdrop-filter: blur(20px) saturate(190%) contrast(70%) brightness(80%); 
							background-color: rgba(24, 24, 27, 0.6);
							"
					>
						<div class="mb-4 w-full border-b border-zinc-700 p-4 text-lg text-white">
							Commit Your Changes
						</div>
						<div
							class="relative m-auto transform overflow-hidden p-2 text-left transition-all sm:w-full sm:max-w-sm"
						>
							{#if Object.entries(changedFiles).length > 0}
								<div>
									<div class="">
										<h3 class="text-base font-semibold text-zinc-200" id="modal-title">
											Commit Message
										</h3>
										<div class="mt-2">
											<div class="mt-2">
												<textarea
													rows="4"
													name="message"
													id="commit-message"
													bind:this={commitMessageInput}
													bind:value={commitMessage}
													class="block w-full rounded-md border-0 p-4 text-zinc-200 ring-1 ring-inset ring-gray-300 placeholder:text-gray-400 focus:ring-2 focus:ring-inset focus:ring-blue-600 sm:py-1.5 sm:text-sm sm:leading-6"
												/>
											</div>
										</div>
									</div>
								</div>
								<div class="mt-5 sm:mt-6">
									<button
										type="button"
										on:click={doCommit}
										class="inline-flex w-full justify-center rounded-md bg-blue-600 px-3 py-2 text-sm font-semibold text-white shadow-sm hover:bg-blue-500 focus-visible:outline focus-visible:outline-2 focus-visible:outline-offset-2 focus-visible:outline-blue-600"
										>Commit Your Changes</button
									>
								</div>
								<div class="mt-4 py-4 text-zinc-200">
									<h3 class="text-base font-semibold text-zinc-200" id="modal-title">
										Changed Files
									</h3>
									{#each Object.entries(changedFiles) as file}
										<div class="flex flex-row space-x-2">
											<div>
												<input type="checkbox" class="file-checkbox" data-file={file[0]} checked />
											</div>
											<div>
												{file[1]}
											</div>
											<div class="font-mono">
												{shortPath(file[0])}
											</div>
										</div>
									{/each}
								</div>
							{:else}
								<div class="mx-auto text-center text-white">No changes to commit</div>
							{/if}
						</div>
					</div>
				</div>
			{/if}
		</div>
	{/if}
</div><|MERGE_RESOLUTION|>--- conflicted
+++ resolved
@@ -383,13 +383,7 @@
 												<svelte:component this={item.icon} />
 												<span class="ml-3 flex-auto truncate">{item.text}</span>
 												{#if item.key}
-<<<<<<< HEAD
 													<span class="ml-3 flex-none text-xs font-semibold text-zinc-400 px-1 py-1 bg-zinc-800 border-b border-black rounded">
-=======
-													<span
-														class="ml-3 flex-none rounded border-b border-black bg-zinc-800 px-1 py-1 text-xs font-semibold text-zinc-400"
-													>
->>>>>>> 21f26e8c
 														<kbd class="font-sans">⌘</kbd><kbd class="font-sans">{item.key}</kbd>
 													</span>
 												{/if}
