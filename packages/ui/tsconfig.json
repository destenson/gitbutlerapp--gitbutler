{
	"extends": "./.svelte-kit/tsconfig.json",
	"compilerOptions": {
		"target": "es6",
		"lib": ["dom", "dom.iterable", "ES2021"],
		"allowJs": true,
		"checkJs": false,
		"esModuleInterop": true,
		"forceConsistentCasingInFileNames": true,
		"resolveJsonModule": true,
		"skipLibCheck": true,
		"sourceMap": true,
		"strict": true,
		"experimentalDecorators": true
	},
	"include": [
		".svelte-kit/ambient.d.ts",
		".svelte-kit/non-ambient.d.ts",
		".svelte-kit/types/**/$types.d.ts",
<<<<<<< HEAD
=======
		"terrazzo.config.js",
		"postcss.config.js",
>>>>>>> ee7660f3
		"vite.config.js",
		"vite.config.ts",
		"src/**/*.js",
		"src/**/*.ts",
		"src/**/*.svelte",
		"tests/**/*.js",
		"tests/**/*.ts",
		"tests/**/*.svelte"
	]
}<|MERGE_RESOLUTION|>--- conflicted
+++ resolved
@@ -17,11 +17,8 @@
 		".svelte-kit/ambient.d.ts",
 		".svelte-kit/non-ambient.d.ts",
 		".svelte-kit/types/**/$types.d.ts",
-<<<<<<< HEAD
-=======
 		"terrazzo.config.js",
 		"postcss.config.js",
->>>>>>> ee7660f3
 		"vite.config.js",
 		"vite.config.ts",
 		"src/**/*.js",
