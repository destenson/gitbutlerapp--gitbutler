<<<<<<< HEAD
#![deny(unsafe_code)]
=======
#![deny(
    clippy::redundant_closure_for_method_calls,
    clippy::manual_string_new,
    clippy::implicit_clone,
    clippy::map_unwrap_or,
    clippy::needless_for_each
)]
>>>>>>> bd10d3bb

pub mod analytics;
pub mod app;
pub mod assets;
pub mod bookmarks;
pub mod commands;
pub mod database;
pub mod dedup;
pub mod deltas;
pub mod error;
pub mod events;
pub mod fs;
pub mod gb_repository;
pub mod git;
pub mod github;
pub mod keys;
pub mod lock;
pub mod logs;
pub mod paths;
pub mod project_repository;
pub mod projects;
pub mod reader;
pub mod search;
pub mod sessions;
pub mod storage;
pub mod users;
pub mod virtual_branches;
pub mod watcher;
pub mod writer;
pub mod zip;

#[cfg(test)]
pub mod test_utils;<|MERGE_RESOLUTION|>--- conflicted
+++ resolved
@@ -1,6 +1,4 @@
-<<<<<<< HEAD
 #![deny(unsafe_code)]
-=======
 #![deny(
     clippy::redundant_closure_for_method_calls,
     clippy::manual_string_new,
@@ -8,7 +6,6 @@
     clippy::map_unwrap_or,
     clippy::needless_for_each
 )]
->>>>>>> bd10d3bb
 
 pub mod analytics;
 pub mod app;
