--- conflicted
+++ resolved
@@ -49,12 +49,8 @@
 		"@sveltejs/adapter-static": "^3.0.1",
 		"@sveltejs/kit": "^2.5.10",
 		"@sveltejs/vite-plugin-svelte": "^3.1.1",
-<<<<<<< HEAD
-		"@tauri-apps/api": "^1.5.5",
-=======
 		"@tauri-apps/api": "^1.6.0",
 		"@types/crypto-js": "^4.2.2",
->>>>>>> ab941cb3
 		"@types/diff": "^5.2.1",
 		"@types/diff-match-patch": "^1.0.36",
 		"@types/git-url-parse": "^9.0.3",
