--- conflicted
+++ resolved
@@ -6,22 +6,11 @@
 	import FilterButton from '$lib/components/FilterBranchesButton.svelte';
 	import { getGitHost } from '$lib/gitHost/interface/gitHostService';
 	import { persisted } from '$lib/persisted/persisted';
-<<<<<<< HEAD
-	import { storeToObservable } from '$lib/rxjs/store';
 	import TextBox from '$lib/shared/TextBox.svelte';
-	import { getContext } from '$lib/utils/context';
 	import ScrollableContainer from '@gitbutler/ui/scrolling/ScrollableContainer.svelte';
-	import { BehaviorSubject, combineLatest } from 'rxjs';
-	import { createEventDispatcher } from 'svelte';
-	import { derived } from 'svelte/store';
-	import type { GivenNameBranchGrouping } from '$lib/branches/types';
-=======
-	import ScrollableContainer from '$lib/shared/ScrollableContainer.svelte';
-	import TextBox from '$lib/shared/TextBox.svelte';
 	import { createEventDispatcher } from 'svelte';
 	import { derived, readable, writable } from 'svelte/store';
-	import type { CombinedBranch } from '$lib/branches/types';
->>>>>>> 6692acd2
+	import type { GivenNameBranchGrouping } from '$lib/branches/types';
 
 	const dispatch = createEventDispatcher<{ scrollbarDragging: boolean }>();
 
@@ -87,7 +76,6 @@
 				return !params.hideBots || !b.primaryPullRequest.author?.isBot;
 			}
 			if (params.includeRemote && b.primaryBranch) return true;
-			if (params.includeStashed && b.vbranch) return true;
 			return false;
 		});
 	}
