--- conflicted
+++ resolved
@@ -12,11 +12,7 @@
 	import NoBaseBranch from '$lib/components/NoBaseBranch.svelte';
 	import NotOnGitButlerBranch from '$lib/components/NotOnGitButlerBranch.svelte';
 	import ProblemLoadingRepo from '$lib/components/ProblemLoadingRepo.svelte';
-<<<<<<< HEAD
-=======
-	import { gitHostUsePullRequestTemplate } from '$lib/config/config';
 	import { featureTopics } from '$lib/config/uiFeatureFlags';
->>>>>>> eec28854
 	import { ReorderDropzoneManagerFactory } from '$lib/dragging/reorderDropzoneManager';
 	import { DefaultGitHostFactory } from '$lib/gitHost/gitHostFactory';
 	import { octokitFromAccessToken } from '$lib/gitHost/github/octokit';
@@ -83,16 +79,11 @@
 		setContext(BranchListingService, data.branchListingService);
 		setContext(ModeService, data.modeService);
 		setContext(UncommitedFilesWatcher, data.uncommitedFileWatcher);
-		setContext(UpstreamIntegrationService, data.upstreamIntegrationService);
 	});
 
 	let intervalId: any;
 
 	const showHistoryView = persisted(false, 'showHistoryView');
-<<<<<<< HEAD
-=======
-	const usePullRequestTemplate = gitHostUsePullRequestTemplate();
->>>>>>> eec28854
 	const octokit = $derived(accessToken ? octokitFromAccessToken(accessToken) : undefined);
 	const gitHostFactory = $derived(new DefaultGitHostFactory(octokit));
 	const repoInfo = $derived(remoteUrl ? parseRemoteUrl(remoteUrl) : undefined);
@@ -125,29 +116,23 @@
 	const mode = $derived(modeService.mode);
 	const head = $derived(modeService.head);
 
-	// We end up with a `state_unsafe_mutation` when switching projects if we
-	// don't use $effect.pre here.
 	// TODO: can we eliminate the need to debounce?
 	const fetch = $derived(fetchSignal.event);
 	const debouncedBaseBranchResfresh = debounce(() => baseBranchService.refresh(), 500);
-	$effect.pre(() => {
+	$effect(() => {
 		if ($fetch || $head) debouncedBaseBranchResfresh();
 	});
 
 	// TODO: can we eliminate the need to debounce?
 	const debouncedRemoteBranchRefresh = debounce(() => remoteBranchService.refresh(), 500);
-	$effect.pre(() => {
+	$effect(() => {
 		if ($baseBranch || $head || $fetch) debouncedRemoteBranchRefresh();
 	});
 
-	$effect.pre(() => {
+	$effect(() => {
 		const gitHost =
 			repoInfo && baseBranchName
-<<<<<<< HEAD
 				? gitHostFactory.build(repoInfo, baseBranchName, forkInfo)
-=======
-				? gitHostFactory.build(repoInfo, baseBranchName, forkInfo, usePullRequestTemplate)
->>>>>>> eec28854
 				: undefined;
 
 		const ghListService = gitHost?.listService();
