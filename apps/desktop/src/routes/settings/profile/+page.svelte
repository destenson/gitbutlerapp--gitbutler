<script lang="ts">
	import { deleteAllData } from '$lib/backend/data';
	import Login from '$lib/components/Login.svelte';
	import SectionCard from '$lib/components/SectionCard.svelte';
	import WelcomeSigninAction from '$lib/components/WelcomeSigninAction.svelte';
	import { showError } from '$lib/notifications/toasts';
	import ContentWrapper from '$lib/settings/ContentWrapper.svelte';
	import ThemeSelector from '$lib/settings/ThemeSelector.svelte';
	import {
		SETTINGS,
		type Settings,
		type ScrollbarVisilitySettings
	} from '$lib/settings/userSettings';
<<<<<<< HEAD
=======
	import Modal from '$lib/shared/Modal.svelte';
>>>>>>> aaf933f4
	import RadioButton from '$lib/shared/RadioButton.svelte';
	import Spacer from '$lib/shared/Spacer.svelte';
	import TextBox from '$lib/shared/TextBox.svelte';
	import { UserService } from '$lib/stores/user';
	import { getContext, getContextStoreBySymbol } from '$lib/utils/context';
	import * as toasts from '$lib/utils/toasts';
<<<<<<< HEAD
	import Button from '@gitbutler/ui/inputs/Button.svelte';
	import Modal from '@gitbutler/ui/modal/Modal.svelte';
=======
	import Button from '@gitbutler/ui/Button.svelte';
>>>>>>> aaf933f4
	import type { Writable } from 'svelte/store';
	import { goto } from '$app/navigation';

	const userService = getContext(UserService);
	const user = userService.user;

	const userSettings = getContextStoreBySymbol<Settings, Writable<Settings>>(SETTINGS);

	const fileTypes = ['image/jpeg', 'image/png'];

	let saving = false;
	let newName = '';
	let isDeleting = false;
	let loaded = false;

	$: userPicture = $user?.picture;

	let deleteConfirmationModal: Modal;

	$: if ($user && !loaded) {
		loaded = true;
		userService.getUser($user?.access_token).then((cloudUser) => {
			cloudUser.github_access_token = $user?.github_access_token; // prevent overwriting with null
			userService.setUser(cloudUser);
		});
		newName = $user?.name || '';
	}

	async function onSubmit(e: SubmitEvent) {
		if (!$user) return;
		saving = true;

		const target = e.target as HTMLFormElement;
		const formData = new FormData(target);
		const picture = formData.get('picture') as File | undefined;

		try {
			const updatedUser = await userService.updateUser($user.access_token, {
				name: newName,
				picture: picture
			});
			updatedUser.github_access_token = $user?.github_access_token; // prevent overwriting with null
			userService.setUser(updatedUser);
			toasts.success('Profile updated');
		} catch (err: any) {
			console.error(err);
			showError('Failed to update user', err);
		}
		saving = false;
	}

	function onPictureChange(e: Event) {
		const target = e.target as HTMLInputElement;
		const file = target.files?.[0];

		if (file && fileTypes.includes(file.type)) {
			userPicture = URL.createObjectURL(file);
		} else {
			userPicture = $user?.picture;
			toasts.error('Please use a valid image file');
		}
	}

	async function onDeleteClicked() {
		isDeleting = true;
		try {
			deleteAllData();
			await userService.logout();
			// TODO: Delete user from observable!!!
			toasts.success('All data deleted');
			goto('/', { replaceState: true, invalidateAll: true });
		} catch (err: any) {
			console.error(err);
			showError('Failed to delete project', err);
		} finally {
			deleteConfirmationModal.close();
			isDeleting = false;
		}
	}

	function onScrollbarFormChange(form: HTMLFormElement) {
		const formData = new FormData(form);
		const selectedScrollbarVisibility = formData.get(
			'scrollBarVisibilityType'
		) as ScrollbarVisilitySettings;

		userSettings.update((s) => ({
			...s,
			scrollbarVisibilityState: selectedScrollbarVisibility
		}));
	}
</script>

<ContentWrapper title="Profile">
	{#if $user}
		<SectionCard>
			<form on:submit={onSubmit} class="profile-form">
				<label id="profile-picture" class="profile-pic-wrapper focus-state" for="picture">
					<input
						on:change={onPictureChange}
						type="file"
						id="picture"
						name="picture"
						accept={fileTypes.join('')}
						class="hidden-input"
					/>

					{#if $user.picture}
						<img class="profile-pic" src={userPicture} alt="" />
					{/if}

					<span class="profile-pic__edit-label text-base-11 text-semibold">Edit</span>
				</label>

				<div id="contact-info" class="contact-info">
					<div class="contact-info__fields">
						<TextBox label="Full name" bind:value={newName} required />
						<TextBox label="Email" bind:value={$user.email} readonly />
					</div>

					<Button type="submit" style="pop" kind="solid" loading={saving}>Update profile</Button>
				</div>
			</form>
		</SectionCard>
	{:else}
		<WelcomeSigninAction />
		<Spacer />
	{/if}

	<SectionCard>
		<svelte:fragment slot="title">Theme</svelte:fragment>
		<ThemeSelector {userSettings} />
	</SectionCard>

	<SectionCard orientation="row" centerAlign>
		<svelte:fragment slot="title">Tab size</svelte:fragment>
		<svelte:fragment slot="caption">
			The number of spaces a tab is equal to when previewing code changes.
		</svelte:fragment>

		<svelte:fragment slot="actions">
			<TextBox
				type="number"
				width={100}
				textAlign="center"
				value={$userSettings.tabSize.toString()}
				minVal={1}
				maxVal={8}
				showCountActions
				on:change={(e) => {
					userSettings.update((s) => ({
						...s,
						tabSize: parseInt(e.detail) || $userSettings.tabSize
					}));
				}}
				placeholder={$userSettings.tabSize.toString()}
			/>
		</svelte:fragment>
	</SectionCard>

	<Spacer />

	<form on:change={(e) => onScrollbarFormChange(e.currentTarget)}>
		<SectionCard roundedBottom={false} orientation="row" labelFor="scrollbar-on-scroll">
			<svelte:fragment slot="title">Scrollbar-On-Scroll</svelte:fragment>
			<svelte:fragment slot="caption">
				Only show the scrollbar when you are scrolling.
			</svelte:fragment>
			<svelte:fragment slot="actions">
				<RadioButton
					name="scrollBarVisibilityType"
					value="scroll"
					id="scrollbar-on-scroll"
					checked={$userSettings.scrollbarVisibilityState === 'scroll'}
				/>
			</svelte:fragment>
		</SectionCard>

		<SectionCard
			roundedTop={false}
			roundedBottom={false}
			orientation="row"
			labelFor="scrollbar-on-hover"
		>
			<svelte:fragment slot="title">Scrollbar-On-Hover</svelte:fragment>
			<svelte:fragment slot="caption">
				Show the scrollbar only when you hover over the scrollable area.
			</svelte:fragment>
			<svelte:fragment slot="actions">
				<RadioButton
					name="scrollBarVisibilityType"
					value="hover"
					id="scrollbar-on-hover"
					checked={$userSettings.scrollbarVisibilityState === 'hover'}
				/>
			</svelte:fragment>
		</SectionCard>

		<SectionCard roundedTop={false} orientation="row" labelFor="scrollbar-always">
			<svelte:fragment slot="title">Always show scrollbar</svelte:fragment>
			<svelte:fragment slot="actions">
				<RadioButton
					name="scrollBarVisibilityType"
					value="always"
					id="scrollbar-always"
					checked={$userSettings.scrollbarVisibilityState === 'always'}
				/>
			</svelte:fragment>
		</SectionCard>
	</form>

	<Spacer />

	{#if $user}
		<SectionCard orientation="row">
			<svelte:fragment slot="title">Signing out</svelte:fragment>
			<svelte:fragment slot="caption">
				Ready to take a break? Click here to log out and unwind.
			</svelte:fragment>

			<Login />
		</SectionCard>
	{/if}

	<SectionCard orientation="row">
		<svelte:fragment slot="title">Remove all projects</svelte:fragment>
		<svelte:fragment slot="caption">
			You can delete all projects from the GitButler app.
			<br />
			Your code remains safe. it only clears the configuration.
		</svelte:fragment>

		<Button style="error" kind="soft" onclick={() => deleteConfirmationModal.show()}>
			Remove projects…
		</Button>

		<Modal bind:this={deleteConfirmationModal} width="small" title="Remove all projects">
			<p>Are you sure you want to remove all GitButler projects?</p>

			{#snippet controls(close)}
				<Button style="error" kind="solid" loading={isDeleting} onclick={onDeleteClicked}>
					Remove
				</Button>
				<Button style="pop" kind="solid" onclick={close}>Cancel</Button>
			{/snippet}
		</Modal>
	</SectionCard>
</ContentWrapper>

<style lang="postcss">
	.profile-form {
		display: flex;
		gap: 24px;
	}

	.hidden-input {
		cursor: pointer;
		z-index: var(--z-ground);
		position: absolute;
		width: 100%;
		height: 100%;
		opacity: 0;
	}

	.profile-pic-wrapper {
		position: relative;
		width: 100px;
		height: 100px;
		border-radius: var(--radius-m);
		overflow: hidden;
		background-color: var(--clr-scale-pop-70);
		transition: opacity var(--transition-medium);

		&:hover,
		&:focus-within {
			& .profile-pic__edit-label {
				opacity: 1;
			}

			& .profile-pic {
				opacity: 0.8;
			}
		}
	}

	.profile-pic {
		width: 100%;
		height: 100%;

		object-fit: cover;
		background-color: var(--clr-scale-pop-70);
	}

	.profile-pic__edit-label {
		position: absolute;
		bottom: 8px;
		left: 8px;
		color: var(--clr-core-ntrl-100);
		background-color: var(--clr-scale-ntrl-20);
		padding: 4px 6px;
		border-radius: var(--radius-m);
		opacity: 0;
		transition: opacity var(--transition-medium);
	}

	.contact-info {
		flex: 1;
		display: flex;
		flex-direction: column;
		gap: 20px;
		align-items: flex-end;
	}

	.contact-info__fields {
		width: 100%;
		display: flex;
		flex-direction: column;
		gap: 12px;
	}
</style><|MERGE_RESOLUTION|>--- conflicted
+++ resolved
@@ -11,22 +11,14 @@
 		type Settings,
 		type ScrollbarVisilitySettings
 	} from '$lib/settings/userSettings';
-<<<<<<< HEAD
-=======
-	import Modal from '$lib/shared/Modal.svelte';
->>>>>>> aaf933f4
 	import RadioButton from '$lib/shared/RadioButton.svelte';
 	import Spacer from '$lib/shared/Spacer.svelte';
 	import TextBox from '$lib/shared/TextBox.svelte';
 	import { UserService } from '$lib/stores/user';
 	import { getContext, getContextStoreBySymbol } from '$lib/utils/context';
 	import * as toasts from '$lib/utils/toasts';
-<<<<<<< HEAD
 	import Button from '@gitbutler/ui/inputs/Button.svelte';
 	import Modal from '@gitbutler/ui/modal/Modal.svelte';
-=======
-	import Button from '@gitbutler/ui/Button.svelte';
->>>>>>> aaf933f4
 	import type { Writable } from 'svelte/store';
 	import { goto } from '$app/navigation';
 
