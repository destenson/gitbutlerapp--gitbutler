<script lang="ts">
	import SupportersBanner from './SupportersBanner.svelte';
<<<<<<< HEAD
	import Icon from '@gitbutler/ui/icon/Icon.svelte';
	import Button from '@gitbutler/ui/inputs/Button.svelte';
=======
	import Button from '@gitbutler/ui/Button.svelte';
	import Icon from '@gitbutler/ui/Icon.svelte';
>>>>>>> aaf933f4
	import { goto } from '$app/navigation';
	import { page } from '$app/stores';

	let currentSection: string | undefined;
	$: currentSection = getPageName($page.url.pathname);

	const settingsPageRegExp = /\/settings\/(.*?)(?:$|\/)/;

	function getPageName(pathname: string) {
		const matches = pathname.match(settingsPageRegExp);

		return matches?.[1];
	}

	function onMenuClick(section: string) {
		goto(`/settings/${section}`, { replaceState: true });
	}
</script>

<aside class="profile-sidebar" data-tauri-drag-region>
	<section class="profile-sidebar__top">
		<div class="profile-sidebar__menu-wrapper">
			<div class="profile-sidebar__header">
				<div class="back-btn__icon">
					<Button
						icon="chevron-left"
						style="ghost"
						onmousedown={() => {
							if (history.length > 0) {
								history.back();
							} else {
								goto('/');
							}
						}}
					/>
				</div>
				<h2 class="profile-sidebar__title text-base-18 text-bold">Preferences</h2>
			</div>

			<ul class="profile-sidebar__menu">
				<li>
					<button
						class="profile-sidebar__menu-item"
						class:item_selected={currentSection === 'profile'}
						on:mousedown={() => onMenuClick('profile')}
					>
						<Icon name="profile" />
						<span class="text-base-14 text-semibold">Profile</span>
					</button>
				</li>
				<li>
					<button
						class="profile-sidebar__menu-item"
						class:item_selected={currentSection === 'git'}
						on:mousedown={() => onMenuClick('git')}
					>
						<Icon name="git" />
						<span class="text-base-14 text-semibold">Git stuff</span>
					</button>
				</li>

				<li>
					<button
						class="profile-sidebar__menu-item"
						class:item_selected={currentSection === 'integrations'}
						on:mousedown={() => onMenuClick('integrations')}
					>
						<Icon name="integrations" />
						<span class="text-base-14 text-semibold">Integrations</span>
					</button>
				</li>
				<li>
					<button
						class="profile-sidebar__menu-item"
						class:item_selected={currentSection === 'ai'}
						on:mousedown={() => onMenuClick('ai')}
					>
						<Icon name="ai" />
						<span class="text-base-14 text-semibold">AI options</span>
					</button>
				</li>
				<li>
					<button
						class="profile-sidebar__menu-item"
						class:item_selected={currentSection === 'telemetry'}
						on:mousedown={() => onMenuClick('telemetry')}
					>
						<Icon name="stat" />
						<span class="text-base-14 text-semibold">Telemetry</span>
					</button>
				</li>
				<li>
					<button
						class="profile-sidebar__menu-item"
						class:item_selected={currentSection === 'experimental'}
						on:mousedown={() => onMenuClick('experimental')}
					>
						<Icon name="idea" />
						<span class="text-base-14 text-semibold">Experimental</span>
					</button>
				</li>
			</ul>
		</div>
	</section>

	<section class="profile-sidebar__bottom">
		<div class="social-banners">
			<a
				class="social-banner"
				href="mailto:hello@gitbutler.com?subject=Feedback or question!"
				target="_blank"
			>
				<span class="text-base-14 text-bold">Contact us</span>
				<Icon name="mail" />
			</a>
			<a
				class="social-banner"
				href="https://discord.gg/MmFkmaJ42D"
				target="_blank"
				rel="noreferrer"
			>
				<span class="text-base-14 text-bold">Join our Discord</span>
				<Icon name="discord" />
			</a>
		</div>

		<SupportersBanner />
	</section>
</aside>

<style lang="postcss">
	.profile-sidebar {
		user-select: none;
		display: flex;
		flex-direction: column;
		justify-content: space-between;
		padding: 40px 14px 14px 14px;
		border-right: 1px solid var(--clr-border-2);
		background-color: var(--clr-bg-1);
		height: 100%;
		width: 256px;
	}

	.profile-sidebar__header {
		display: flex;
		align-items: center;
		gap: 8px;
	}

	/* TOP */

	.profile-sidebar__top {
		display: flex;
		flex-direction: column;
		gap: 20px;
	}

	.profile-sidebar__title {
		color: var(--clr-scale-ntrl-0);
	}

	/* MENU */

	.profile-sidebar__menu-wrapper {
		display: flex;
		flex-direction: column;
		gap: 20px;
	}

	.profile-sidebar__menu {
		display: flex;
		flex-direction: column;
		gap: 2px;
	}

	.profile-sidebar__menu-item {
		display: flex;
		align-items: center;
		gap: 10px;
		padding: 10px 8px;
		border-radius: var(--radius-m);
		width: 100%;
		color: var(--clr-scale-ntrl-30);
		transition:
			background-color var(--transition-fast),
			color var(--transition-fast);

		&:not(.item_selected):hover {
			transition: none;
			background-color: var(--clr-bg-1-muted);
		}

		& span {
			color: var(--clr-scale-ntrl-0);
		}
	}

	.item_selected {
		background-color: var(--clr-bg-2);
		color: var(--clr-scale-ntrl-0);
	}

	/* BOTTOM */
	.profile-sidebar__bottom {
		display: flex;
		flex-direction: column;
		gap: 24px;
	}

	/* BANNERS */
	.social-banners {
		display: flex;
		flex-direction: column;
		gap: 6px;
	}

	.social-banner {
		display: flex;
		align-items: center;
		justify-content: space-between;
		padding: 16px;
		border-radius: var(--radius-m);
		border: 1px solid var(--clr-border-2);
		background-color: var(--clr-bg-1);
		color: var(--clr-scale-ntrl-30);
		transition: background-color var(--transition-fast);

		&:hover {
			background-color: var(--clr-bg-1-muted);
		}
	}
</style><|MERGE_RESOLUTION|>--- conflicted
+++ resolved
@@ -1,12 +1,7 @@
 <script lang="ts">
 	import SupportersBanner from './SupportersBanner.svelte';
-<<<<<<< HEAD
 	import Icon from '@gitbutler/ui/icon/Icon.svelte';
 	import Button from '@gitbutler/ui/inputs/Button.svelte';
-=======
-	import Button from '@gitbutler/ui/Button.svelte';
-	import Icon from '@gitbutler/ui/Icon.svelte';
->>>>>>> aaf933f4
 	import { goto } from '$app/navigation';
 	import { page } from '$app/stores';
 
