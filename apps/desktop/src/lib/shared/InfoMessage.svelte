<script lang="ts" context="module">
<<<<<<< HEAD
	import type { ComponentColor } from '@gitbutler/ui/utils/colorTypes';
=======
	import type { ComponentColor } from '@gitbutler/ui/types';
>>>>>>> aaf933f4
	export type MessageStyle = Exclude<ComponentColor, 'ghost' | 'purple'>;
</script>

<script lang="ts">
<<<<<<< HEAD
	import Icon, { type IconColor } from '@gitbutler/ui/icon/Icon.svelte';
	import Button from '@gitbutler/ui/inputs/Button.svelte';
	import { createEventDispatcher } from 'svelte';
	import type iconsJson from '@gitbutler/ui/icon/icons.json';
=======
	import Button from '@gitbutler/ui/Button.svelte';
	import Icon, { type IconColor } from '@gitbutler/ui/Icon.svelte';
	import { createEventDispatcher } from 'svelte';
	import type iconsJson from '@gitbutler/ui/icons.json';
>>>>>>> aaf933f4

	export let icon: keyof typeof iconsJson | undefined = undefined;
	export let style: MessageStyle = 'neutral';
	export let outlined: boolean = true;
	export let filled: boolean = false;
	export let primary: string | undefined = undefined;
	export let secondary: string | undefined = undefined;
	export let shadow = false;
	export let error: string | undefined = undefined;

	const dispatch = createEventDispatcher<{ primary: void; secondary: void }>();

	const iconMap: { [Key in MessageStyle]: keyof typeof iconsJson } = {
		neutral: 'info',
		pop: 'info',
		warning: 'warning',
		error: 'error',
		success: 'success'
	};

	const iconColorMap: { [Key in MessageStyle]: IconColor } = {
		neutral: 'pop',
		pop: 'pop',
		warning: 'warning',
		error: 'error',
		success: 'success'
	};

	const primaryButtonMap: { [Key in MessageStyle]: ComponentColor } = {
		neutral: 'pop',
		pop: 'pop',
		warning: 'warning',
		error: 'error',
		success: 'pop'
	};
</script>

<div
	class="info-message {style}"
	class:has-border={outlined}
	class:has-background={filled}
	class:shadow
>
	<Icon name={icon ? icon : iconMap[style]} color={iconColorMap[style]} />
	<div class="info-message__inner">
		<div class="info-message__content">
			{#if $$slots.title}
				<div class="info-message__title text-base-body-13 text-semibold">
					<slot name="title" />
				</div>
			{/if}

			{#if $$slots.content}
				<div class="info-message__text text-base-body-12">
					<slot name="content" />
				</div>
			{/if}
		</div>

		{#if error}
			<code class="info-message__error-block">
				{error}
			</code>
		{/if}

		{#if primary || secondary}
			<div class="info-message__actions">
				{#if secondary}
					<Button style="ghost" outline onclick={() => dispatch('secondary')}>
						{secondary}
					</Button>
				{/if}
				{#if primary}
					<Button style={primaryButtonMap[style]} kind="solid" onclick={() => dispatch('primary')}>
						{primary}
					</Button>
				{/if}
			</div>
		{/if}
	</div>
</div>

<style lang="postcss">
	.info-message {
		color: var(--clr-scale-ntrl-0);
		display: flex;
		padding: 14px;
		border-radius: var(--radius-m);
		gap: 12px;
		background-color: var(--clr-bg-1);
		transition:
			background-color var(--transition-slow),
			border-color var(--transition-slow);
	}
	.info-message__inner {
		display: flex;
		flex-grow: 1;
		flex-direction: column;
		gap: 12px;
		overflow-x: hidden;
	}
	.info-message__content {
		display: flex;
		flex-direction: column;
		gap: 6px;
		user-select: text;
	}
	.info-message__actions {
		display: flex;
		gap: 6px;
		justify-content: flex-end;
	}
	.info-message__text {
		&:empty {
			display: none;
		}
	}

	/* MODIFIERS */
	.neutral {
		border: 0 solid var(--clr-border-2);
	}
	.error {
		border: 0 solid var(--clr-scale-err-60);
	}
	.pop {
		border: 0 solid var(--clr-scale-pop-50);
	}
	.warning {
		border: 0 solid var(--clr-scale-warn-60);
	}
	.success {
		border: 0 solid var(--clr-scale-succ-60);
	}
	.shadow {
		box-shadow: 0px 7px 14px 0px rgba(0, 0, 0, 0.1);
	}

	/* OUTLINED */

	.has-border {
		border-width: 1px;
	}

	.has-background {
		&.neutral {
			background-color: var(--clr-bg-2);
		}

		&.error {
			background-color: var(--clr-theme-err-bg);
		}

		&.pop {
			background-color: var(--clr-theme-pop-bg);
		}

		&.warning {
			background-color: var(--clr-theme-warn-bg);
		}

		&.success {
			background-color: var(--clr-theme-succ-bg);
		}
	}

	/* ERROR BLOCK */
	.info-message__error-block {
		user-select: auto;
		padding: 4px 8px;
		overflow-x: auto;
		background-color: var(--clr-scale-err-90);
		color: var(--clr-scale-err-10);
		border-radius: var(--radius-s);
		font-size: 12px;

		/* scrollbar */
		&::-webkit-scrollbar {
			display: none;
		}

		/* selection */
		&::selection {
			background-color: var(--clr-scale-err-80);
		}

		/* empty */
		&:empty {
			display: none;
		}
	}

	/* rendered markdown requires global */
	:global(.info-message__text a) {
		cursor: pointer;
		text-decoration: underline;
		word-break: break-all; /* allow long links to wrap */
	}
	:global(.info-message__text p:not(:last-child)) {
		margin-bottom: 10px;
	}
	:global(.info-message__text ul) {
		list-style-type: circle;
		padding: 0 0 0 16px;
	}
</style><|MERGE_RESOLUTION|>--- conflicted
+++ resolved
@@ -1,24 +1,13 @@
 <script lang="ts" context="module">
-<<<<<<< HEAD
 	import type { ComponentColor } from '@gitbutler/ui/utils/colorTypes';
-=======
-	import type { ComponentColor } from '@gitbutler/ui/types';
->>>>>>> aaf933f4
 	export type MessageStyle = Exclude<ComponentColor, 'ghost' | 'purple'>;
 </script>
 
 <script lang="ts">
-<<<<<<< HEAD
 	import Icon, { type IconColor } from '@gitbutler/ui/icon/Icon.svelte';
 	import Button from '@gitbutler/ui/inputs/Button.svelte';
 	import { createEventDispatcher } from 'svelte';
 	import type iconsJson from '@gitbutler/ui/icon/icons.json';
-=======
-	import Button from '@gitbutler/ui/Button.svelte';
-	import Icon, { type IconColor } from '@gitbutler/ui/Icon.svelte';
-	import { createEventDispatcher } from 'svelte';
-	import type iconsJson from '@gitbutler/ui/icons.json';
->>>>>>> aaf933f4
 
 	export let icon: keyof typeof iconsJson | undefined = undefined;
 	export let style: MessageStyle = 'neutral';
