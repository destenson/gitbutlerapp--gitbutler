--- conflicted
+++ resolved
@@ -1,15 +1,9 @@
 <script lang="ts">
 	import ContextMenu from '$lib/components/contextmenu/ContextMenu.svelte';
-<<<<<<< HEAD
 	import Button from '@gitbutler/ui/inputs/Button.svelte';
 	import type iconsJson from '@gitbutler/ui/icon/icons.json';
 	import type { ComponentColor, ComponentStyleKind } from '@gitbutler/ui/utils/colorTypes';
-=======
-	import Button from '@gitbutler/ui/Button.svelte';
-	import { type Snippet } from 'svelte';
-	import type iconsJson from '@gitbutler/ui/icons.json';
-	import type { ComponentColor, ComponentStyleKind } from '@gitbutler/ui/types';
->>>>>>> aaf933f4
+	import type { Snippet } from 'svelte';
 
 	interface DropDownButtonProps {
 		icon?: keyof typeof iconsJson;
