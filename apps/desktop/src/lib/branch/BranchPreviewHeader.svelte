<script lang="ts">
	import BranchLabel from './BranchLabel.svelte';
	import { Project } from '$lib/backend/projects';
	import { getGitHost } from '$lib/gitHost/interface/gitHost';
	import { getContext } from '$lib/utils/context';
	import { error } from '$lib/utils/toasts';
	import { openExternalUrl } from '$lib/utils/url';
	import { BranchController } from '$lib/vbranches/branchController';
<<<<<<< HEAD
	import Icon from '@gitbutler/ui/icon/Icon.svelte';
	import Button from '@gitbutler/ui/inputs/Button.svelte';
=======
	import Button from '@gitbutler/ui/Button.svelte';
	import Icon from '@gitbutler/ui/Icon.svelte';
>>>>>>> aaf933f4
	import { tooltip } from '@gitbutler/ui/utils/tooltip';
	import type { PullRequest } from '$lib/gitHost/interface/types';
	import type { Branch } from '$lib/vbranches/types';
	import { goto } from '$app/navigation';

	export let localBranch: Branch | undefined;
	export let remoteBranch: Branch | undefined;
	export let pr: PullRequest | undefined;

	$: branch = remoteBranch || localBranch!;
	$: upstream = branch.upstream;

	const branchController = getContext(BranchController);
	const project = getContext(Project);
	const gitHost = getGitHost();
	const gitHostBranch = upstream ? $gitHost?.branch(upstream) : undefined;

	let isApplying = false;
</script>

<div class="header__wrapper">
	<div class="header card">
		<div class="header__info">
			<BranchLabel disabled name={branch.name} />
			<div class="header__remote-branch">
				{#if remoteBranch}
					<div
						class="status-tag text-base-11 text-semibold remote"
						use:tooltip={'At least some of your changes have been pushed'}
					>
						<Icon name="remote-branch-small" />
						{localBranch ? 'local and remote' : 'remote'}
					</div>
					<Button
						size="tag"
						icon="open-link"
						style="ghost"
						outline
						shrinkable
						onclick={(e) => {
							const url = gitHostBranch?.url;
							if (url) openExternalUrl(url);
							e.preventDefault();
							e.stopPropagation();
						}}
					>
						{branch.displayName}
					</Button>
				{:else}
					<div class="status-tag text-base-11 text-semibold remote">
						<Icon name="remote-branch-small" /> local
					</div>
				{/if}
				{#if pr?.htmlUrl}
					<Button
						size="tag"
						clickable
						icon="pr-small"
						style="ghost"
						outline
						onclick={(e) => {
							const url = pr?.htmlUrl;
							if (url) openExternalUrl(url);
							e.preventDefault();
							e.stopPropagation();
						}}
					>
						View PR
					</Button>
				{/if}
			</div>
		</div>
		<div class="header__actions">
			<div class="header__buttons">
				<Button
					style="ghost"
					outline
					help="Restores these changes into your working directory"
					icon="plus-small"
					loading={isApplying}
					onclick={async () => {
						isApplying = true;
						try {
							if (localBranch) {
								await branchController.createvBranchFromBranch(localBranch.name, remoteBranch?.name);
							} else {
								await branchController.createvBranchFromBranch(remoteBranch!.name);
							}
							goto(`/${project.id}/board`);
						} catch (e) {
							const err = 'Failed to apply branch';
							error(err);
							console.error(err, e);
						} finally {
							isApplying = false;
						}
					}}
				>
					Apply
				</Button>
			</div>
		</div>
	</div>
	<div class="header__top-overlay" data-tauri-drag-region></div>
</div>

<style lang="postcss">
	.header__wrapper {
		z-index: var(--z-lifted);
		position: sticky;
		top: 12px;
	}
	.header {
		z-index: var(--z-lifted);
		position: relative;
		flex-direction: column;
		gap: 2px;
	}
	.header__top-overlay {
		z-index: var(--z-ground);
		position: absolute;
		top: -16px;
		left: 0;
		width: 100%;
		height: 20px;
		background: var(--clr-bg-2);
	}
	.header__info {
		display: flex;
		flex-direction: column;
		transition: margin var(--transition-slow);
		padding: 10px;
		gap: 10px;
		overflow: hidden;
	}
	.header__actions {
		display: flex;
		gap: 4px;
		background: var(--clr-bg-2);
		padding: 14px;
		justify-content: flex-end;
		border-radius: 0 0 var(--radius-m) var(--radius-m);
		user-select: none;
	}
	.header__buttons {
		display: flex;
		position: relative;
		gap: 4px;
	}

	.header__remote-branch {
		color: var(--clr-scale-ntrl-50);
		padding-left: 2px;
		padding-right: 2px;
		display: flex;
		gap: 4px;
		text-overflow: ellipsis;
		overflow-x: hidden;
		white-space: nowrap;
		align-items: center;
	}

	.status-tag {
		cursor: default;
		display: flex;
		align-items: center;
		gap: 2px;
		padding: 2px 6px 2px 4px;
		border-radius: var(--radius-m);
	}

	.remote {
		color: var(--clr-scale-ntrl-100);
		background: var(--clr-scale-ntrl-40);
	}
</style><|MERGE_RESOLUTION|>--- conflicted
+++ resolved
@@ -6,13 +6,8 @@
 	import { error } from '$lib/utils/toasts';
 	import { openExternalUrl } from '$lib/utils/url';
 	import { BranchController } from '$lib/vbranches/branchController';
-<<<<<<< HEAD
 	import Icon from '@gitbutler/ui/icon/Icon.svelte';
 	import Button from '@gitbutler/ui/inputs/Button.svelte';
-=======
-	import Button from '@gitbutler/ui/Button.svelte';
-	import Icon from '@gitbutler/ui/Icon.svelte';
->>>>>>> aaf933f4
 	import { tooltip } from '@gitbutler/ui/utils/tooltip';
 	import type { PullRequest } from '$lib/gitHost/interface/types';
 	import type { Branch } from '$lib/vbranches/types';
