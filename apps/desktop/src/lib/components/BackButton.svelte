<script>
<<<<<<< HEAD
	import Button from '@gitbutler/ui/inputs/Button.svelte';
=======
	import Button from '@gitbutler/ui/Button.svelte';
>>>>>>> aaf933f4
	import { goto } from '$app/navigation';
</script>

<Button
	style="ghost"
	outline
	onmousedown={() => {
		if (history.length > 0) {
			history.back();
		} else {
			goto('/');
		}
	}}
>
	<slot />
</Button><|MERGE_RESOLUTION|>--- conflicted
+++ resolved
@@ -1,9 +1,5 @@
 <script>
-<<<<<<< HEAD
 	import Button from '@gitbutler/ui/inputs/Button.svelte';
-=======
-	import Button from '@gitbutler/ui/Button.svelte';
->>>>>>> aaf933f4
 	import { goto } from '$app/navigation';
 </script>
 
