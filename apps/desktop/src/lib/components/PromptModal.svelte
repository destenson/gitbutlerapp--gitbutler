<script lang="ts">
	import TextBox from '../shared/TextBox.svelte';
	import { PromptService } from '$lib/backend/prompt';
	import { getContext } from '$lib/utils/context';
<<<<<<< HEAD
	import Button from '@gitbutler/ui/inputs/Button.svelte';
	import Modal from '@gitbutler/ui/modal/Modal.svelte';
=======
	import Button from '@gitbutler/ui/Button.svelte';
>>>>>>> aaf933f4

	const promptService = getContext(PromptService);
	const [prompt, error] = promptService.reactToPrompt({ timeoutMs: 30000 });

	let value = '';
	let modal: Modal;
	let loading = false;

	$: if ($prompt) {
		modal?.show();
	}

	$: if (!$prompt && !$error) {
		modal?.close();
	}

	async function submit() {
		if (!$prompt) return;
		loading = true;
		try {
			$prompt.respond(value);
		} catch (err) {
			console.error(err);
		} finally {
			loading = false;
			clear();
		}
	}

	async function cancel() {
		try {
			if ($prompt) $prompt.respond(null);
		} catch (err) {
			console.error(err);
		} finally {
			clear();
		}
	}

	function clear() {
		prompt.set(undefined);
		error.set(undefined);
		value = '';
	}
</script>

<Modal
	bind:this={modal}
	width="small"
	title="Git fetch requires input"
	onclose={async () => await cancel()}
>
	<div class="message">
		{#if $error}
			{$error}
		{:else}
			<code>{$prompt?.prompt}</code>
		{/if}
	</div>
	<TextBox focus type="password" bind:value disabled={!!$error || loading} />

	{#snippet controls()}
		<Button style="ghost" outline type="reset" disabled={loading} onclick={cancel}>Cancel</Button>
		<Button
			style="pop"
			kind="solid"
			grow
			disabled={!!$error || loading}
			{loading}
			onclick={async () => await submit()}
		>
			Submit
		</Button>
	{/snippet}
</Modal>

<style lang="postcss">
	.message {
		padding-bottom: 12px;
	}
</style><|MERGE_RESOLUTION|>--- conflicted
+++ resolved
@@ -2,12 +2,8 @@
 	import TextBox from '../shared/TextBox.svelte';
 	import { PromptService } from '$lib/backend/prompt';
 	import { getContext } from '$lib/utils/context';
-<<<<<<< HEAD
 	import Button from '@gitbutler/ui/inputs/Button.svelte';
 	import Modal from '@gitbutler/ui/modal/Modal.svelte';
-=======
-	import Button from '@gitbutler/ui/Button.svelte';
->>>>>>> aaf933f4
 
 	const promptService = getContext(PromptService);
 	const [prompt, error] = promptService.reactToPrompt({ timeoutMs: 30000 });
