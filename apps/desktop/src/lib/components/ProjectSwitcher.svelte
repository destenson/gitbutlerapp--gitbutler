--- conflicted
+++ resolved
@@ -4,11 +4,7 @@
 	import Select from '$lib/select/Select.svelte';
 	import SelectItem from '$lib/select/SelectItem.svelte';
 	import { getContext, maybeGetContext } from '$lib/utils/context';
-<<<<<<< HEAD
 	import Button from '@gitbutler/ui/inputs/Button.svelte';
-=======
-	import Button from '@gitbutler/ui/Button.svelte';
->>>>>>> aaf933f4
 	import { goto } from '$app/navigation';
 
 	const projectService = getContext(ProjectService);
