--- conflicted
+++ resolved
@@ -185,16 +185,12 @@
             .context("failed to open project repository")?;
         self.verify_branch(&project_repository)?;
         let gb_repository = self.open_gb_repository(project_id)?;
-<<<<<<< HEAD
-        super::get_base_branch_data(&gb_repository, &project_repository).map_err(Error::Other)
-=======
         let base_branch = super::get_base_branch_data(&gb_repository, &project_repository)?;
         if let Some(branch) = base_branch {
             Ok(Some(self.proxy_base_branch(branch).await))
         } else {
             Ok(None)
         }
->>>>>>> dd28ca3c
     }
 
     pub async fn set_base_branch(
@@ -208,23 +204,22 @@
             .context("failed to get project")?
             .context("project not found")?;
 
-        self.with_lock(project_id, || {
-            let project_repository = project
-                .as_ref()
-                .try_into()
-                .context("failed to open project repository")?;
-            let gb_repository = self.open_gb_repository(project_id)?;
-
-<<<<<<< HEAD
-            super::set_base_branch(&gb_repository, &project_repository, target_branch)
-                .map_err(Error::Other)
-        })
-        .await
-=======
+        let target = self
+            .with_lock(project_id, || {
+                let project_repository = project
+                    .as_ref()
+                    .try_into()
+                    .context("failed to open project repository")?;
+                let gb_repository = self.open_gb_repository(project_id)?;
+
+                super::set_base_branch(&gb_repository, &project_repository, target_branch)
+                    .map_err(Error::Other)
+            })
+            .await?;
+
         let target = self.proxy_base_branch(target).await;
 
         Ok(target)
->>>>>>> dd28ca3c
     }
 
     pub async fn update_base_branch(&self, project_id: &str) -> Result<(), Error> {
@@ -398,7 +393,6 @@
         .map_err(Error::Other)
     }
 
-<<<<<<< HEAD
     fn verify_branch(
         &self,
         project_repository: &project_repository::Repository,
@@ -407,7 +401,9 @@
             None => Err(Error::DetachedHead),
             Some(super::vbranch::GITBUTLER_INTEGRATION_REFERENCE) => Ok(()),
             Some(head_name) => Err(Error::InvalidHead(head_name.to_string())),
-=======
+        }
+    }
+
     async fn proxy_base_branch(&self, target: super::BaseBranch) -> super::BaseBranch {
         super::BaseBranch {
             recent_commits: join_all(
@@ -459,7 +455,6 @@
             )
             .await,
             ..target
->>>>>>> dd28ca3c
         }
     }
 }