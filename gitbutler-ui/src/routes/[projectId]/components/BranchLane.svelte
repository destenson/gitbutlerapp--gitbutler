--- conflicted
+++ resolved
@@ -49,28 +49,6 @@
 		{user}
 		{selectedFiles}
 		{githubService}
-<<<<<<< HEAD
-	>
-		<svelte:fragment slot="file-view">
-			{#if selected}
-				<FileCard
-					conflicted={selected.conflicted}
-					branchId={branch.id}
-					file={selected}
-					projectId={project.id}
-					{projectPath}
-					{branchController}
-					{selectedOwnership}
-					selectable={$commitBoxOpen && !readonly}
-					on:close={() => {
-						const selectedId = selected?.id;
-						selectedFiles.update((fileIds) => fileIds.filter((file) => file.id != selectedId));
-					}}
-				/>
-			{/if}
-		</svelte:fragment>
-	</BranchCard>
-=======
 	/>
 
 	{#if selected}
@@ -90,7 +68,6 @@
 			}}
 		/>
 	{/if}
->>>>>>> 1c043b31
 </div>
 
 <style lang="postcss">
